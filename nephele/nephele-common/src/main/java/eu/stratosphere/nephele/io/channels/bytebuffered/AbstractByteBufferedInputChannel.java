/***********************************************************************************************************************
 *
 * Copyright (C) 2010 by the Stratosphere project (http://stratosphere.eu)
 *
 * Licensed under the Apache License, Version 2.0 (the "License"); you may not use this file except in compliance with
 * the License. You may obtain a copy of the License at
 *
 *     http://www.apache.org/licenses/LICENSE-2.0
 *
 * Unless required by applicable law or agreed to in writing, software distributed under the License is distributed on
 * an "AS IS" BASIS, WITHOUT WARRANTIES OR CONDITIONS OF ANY KIND, either express or implied. See the License for the
 * specific language governing permissions and limitations under the License.
 *
 **********************************************************************************************************************/

package eu.stratosphere.nephele.io.channels.bytebuffered;

import java.io.EOFException;
import java.io.IOException;

import eu.stratosphere.nephele.event.task.AbstractEvent;
import eu.stratosphere.nephele.event.task.AbstractTaskEvent;
import eu.stratosphere.nephele.io.InputGate;
import eu.stratosphere.nephele.io.RecordDeserializer;
import eu.stratosphere.nephele.io.channels.AbstractInputChannel;
import eu.stratosphere.nephele.io.channels.Buffer;
import eu.stratosphere.nephele.io.channels.ChannelID;
import eu.stratosphere.nephele.io.channels.ChannelType;
import eu.stratosphere.nephele.io.compression.CompressionEvent;
import eu.stratosphere.nephele.io.compression.CompressionLevel;
import eu.stratosphere.nephele.io.compression.CompressionLoader;
import eu.stratosphere.nephele.io.compression.Decompressor;
import eu.stratosphere.nephele.types.Record;

/**
 * Byte buffered input channels are a concrete implementation of input channels. Byte buffered input channels directly
 * read records to a TCP stream which is
 * generated by the corresponding network output channel. Two vertices connected by a network channel must run in the
 * same stage (i.e. at the same time) but may
 * run on different instances.
 * 
 * @author warneke
 * @param <T>
 *        the type of record that can be transported through this channel
 */
public abstract class AbstractByteBufferedInputChannel<T extends Record> extends AbstractInputChannel<T> {

	/**
	 * The deserializer used to deserialize records.
	 */
	private final RecordDeserializer<T> deserializer;

	/**
	 * Buffer for the uncompressed (raw) data.
	 */
	private Buffer uncompressedDataBuffer;
	
	/**
	 * Buffer for the compressed data.
	 */
	private Buffer compressedDataBuffer;

	private ByteBufferedInputChannelBroker inputChannelBroker;

	/**
	 * The Decompressor-Object to decompress incoming data
	 */
	private final Decompressor decompressor;

	private volatile IOException ioException;

	/**
	 * Stores the number of bytes read through this input channel since its instantiation.
	 */
	private long amountOfDataTransmitted = 0L;
	
	private volatile boolean brokerAggreedToCloseChannel;
	

	/**
	 * Creates a new network input channel.
	 * 
	 * @param inputGate
	 *        the input gate this channel is wired to
	 * @param channelIndex
	 *        the channel's index at the associated input gate
	 * @param type
	 *        the type of record transported through this channel
	 * @param channelID
	 *        the ID of the channel
	 * @param connectedChannelID
	 *        the ID of the channel this channel is connected to
	 * @param compressionLevel
	 *        the level of compression to be used for this channel
	 */
<<<<<<< HEAD
	public AbstractByteBufferedInputChannel(final InputGate<T> inputGate, final int channelIndex,
			final RecordDeserializer<T> deserializer, final ChannelID channelID, final ChannelID connectedChannelID,
			final CompressionLevel compressionLevel) {
		super(inputGate, channelIndex, channelID, connectedChannelID, compressionLevel);
		this.deserializationBuffer = new DeserializationBuffer<T>(deserializer, false);

=======
	public AbstractByteBufferedInputChannel(InputGate<T> inputGate, int channelIndex,
			RecordDeserializer<T> deserializer, ChannelID channelID, CompressionLevel compressionLevel)
	{
		super(inputGate, channelIndex, channelID, compressionLevel);
		
		if (deserializer == null) {
			throw new NullPointerException("The deserializer must not be null.");
		}
		
		this.deserializer = deserializer;
>>>>>>> 2eb4c9d4
		this.decompressor = CompressionLoader.getDecompressorByCompressionLevel(compressionLevel, this);
	}

	/**
	 * Deserializes the next record from one of the data buffers.
	 * 
	 * @return the next record or <code>null</code> if all data buffers are exhausted
	 * @throws ExecutionFailureException
	 *         if the record cannot be deserialized
	 */
	private T deserializeNextRecord(final T target) throws IOException {

		if (this.uncompressedDataBuffer == null) {

			if (this.ioException != null) {
				throw this.ioException;
			}

			requestReadBuffersFromBroker();

			if (this.uncompressedDataBuffer == null) {
				return null;
			}

			if (this.decompressor != null) {
				this.decompressor.decompress();
			}
		}

		final T nextRecord = this.deserializer.readData(target, this.uncompressedDataBuffer);

		if (this.uncompressedDataBuffer.remaining() == 0) {
			releasedConsumedReadBuffer();
		}

		return nextRecord;
	}

	private void requestReadBuffersFromBroker() {

		// this.leasedReadBuffer = this.inputChannelBroker.getReadBufferToConsume();
		final BufferPairResponse bufferPair = this.inputChannelBroker.getReadBufferToConsume();

		if (bufferPair == null) {
			return;
		}

		this.compressedDataBuffer = bufferPair.getCompressedDataBuffer();
		this.uncompressedDataBuffer = bufferPair.getUncompressedDataBuffer();

		if (this.decompressor != null) {
			this.decompressor.setCompressedDataBuffer(this.compressedDataBuffer);
			this.decompressor.setUncompressedDataBuffer(this.uncompressedDataBuffer);
		}
	}

	/**
	 * {@inheritDoc}
	 */
	@Override
	public T readRecord(final T target) throws IOException {

		if (isClosed()) {
			throw new EOFException();
		}

		return deserializeNextRecord(target);
	}

	/**
	 * {@inheritDoc}
	 */
	@Override
	public boolean isClosed() throws IOException {

		// TODO: check for decompressor

		if (this.uncompressedDataBuffer != null) {
			return false;
		}

		if (this.ioException != null) {
			throw this.ioException;
		}

		if (!this.brokerAggreedToCloseChannel) {
			return false;
		}

		return true;
	}

	/**
	 * {@inheritDoc}
	 */
	@Override
	public void close() throws IOException, InterruptedException {

		this.deserializer.clear();
		if (this.uncompressedDataBuffer != null) {
			releasedConsumedReadBuffer();
		}

		// This code fragment makes sure the isClosed method works in case the channel input has not been fully consumed
		if (this.getType() == ChannelType.NETWORK) {
			if (!this.brokerAggreedToCloseChannel) {
				while (!this.brokerAggreedToCloseChannel) {

					requestReadBuffersFromBroker();
					if (this.uncompressedDataBuffer != null || this.compressedDataBuffer != null) {
						releasedConsumedReadBuffer();
					}
					Thread.sleep(500);
				}
			}
		}

		/*
		 * Send close event to indicate the input channel has successfully
		 * processed all data it is interested in.
		 */
		final ChannelType type = getType();
		if (type == ChannelType.NETWORK || type == ChannelType.INMEMORY) {
			transferEvent(new ByteBufferedChannelCloseEvent());
		}
	}

	private void releasedConsumedReadBuffer() {

		this.inputChannelBroker.releaseConsumedReadBuffer();
		// Keep track of number of bytes transmitted through this channel
		this.amountOfDataTransmitted += this.uncompressedDataBuffer.size();
		this.uncompressedDataBuffer = null;
		this.compressedDataBuffer = null;
	}

	public void setInputChannelBroker(ByteBufferedInputChannelBroker inputChannelBroker) {
		this.inputChannelBroker = inputChannelBroker;
	}

	public void checkForNetworkEvents() {

		// Create an event for the input gate queue
		this.getInputGate().notifyRecordIsAvailable(getChannelIndex());
	}

	@Override
	public void processEvent(AbstractEvent event) {

		if (ByteBufferedChannelCloseEvent.class.isInstance(event)) {
			// System.out.println("Received close event");
			this.brokerAggreedToCloseChannel = true;
			// Make sure the application wake's up to check this
			checkForNetworkEvents();
		} else if (AbstractTaskEvent.class.isInstance(event)) {
			// Simply dispatch the event if it comes from a task
			getInputGate().deliverEvent((AbstractTaskEvent) event);
		} else if (CompressionEvent.class.isInstance(event)) {
			final CompressionEvent compressionEvent = (CompressionEvent) event;
			this.decompressor.setCurrentInternalDecompressionLibraryIndex(compressionEvent
				.getCurrentInternalCompressionLibraryIndex());
		} else {
			// TODO: Handle unknown event
			System.out.println("Received unknown event:" + event);
		}
	}

	/**
	 * {@inheritDoc}
	 */
	@Override
	public void transferEvent(AbstractEvent event) throws IOException, InterruptedException {

		this.inputChannelBroker.transferEventToOutputChannel(event);
	}

	public void reportIOException(IOException ioe) {

		this.ioException = ioe;
	}

	/**
	 * {@inheritDoc}
	 */
	@Override
	public void releaseAllResources() {

		this.brokerAggreedToCloseChannel = true;

		this.deserializer.clear();

		// The buffers are recycled by the input channel wrapper

		if (this.decompressor != null) {
			this.decompressor.shutdown(getID());
		}
	}

	/**
	 * {@inheritDoc}
	 */
	@Override
	public void activate() throws IOException, InterruptedException {

		transferEvent(new ByteBufferedChannelActivateEvent());
	}

	/**
	 * {@inheritDoc}
	 */
	@Override
	public long getAmountOfDataTransmitted() {

		return this.amountOfDataTransmitted;
	}

	/**
	 * Notify the channel that a data unit has been consumed.
	 */
	public void notifyDataUnitConsumed() {

		this.getInputGate().notifyDataUnitConsumed(getChannelIndex());
	}
}<|MERGE_RESOLUTION|>--- conflicted
+++ resolved
@@ -72,7 +72,7 @@
 	/**
 	 * Stores the number of bytes read through this input channel since its instantiation.
 	 */
-	private long amountOfDataTransmitted = 0L;
+	private long amountOfDataTransmitted;
 	
 	private volatile boolean brokerAggreedToCloseChannel;
 	
@@ -93,25 +93,12 @@
 	 * @param compressionLevel
 	 *        the level of compression to be used for this channel
 	 */
-<<<<<<< HEAD
 	public AbstractByteBufferedInputChannel(final InputGate<T> inputGate, final int channelIndex,
 			final RecordDeserializer<T> deserializer, final ChannelID channelID, final ChannelID connectedChannelID,
-			final CompressionLevel compressionLevel) {
+			final CompressionLevel compressionLevel)
+	{
 		super(inputGate, channelIndex, channelID, connectedChannelID, compressionLevel);
-		this.deserializationBuffer = new DeserializationBuffer<T>(deserializer, false);
-
-=======
-	public AbstractByteBufferedInputChannel(InputGate<T> inputGate, int channelIndex,
-			RecordDeserializer<T> deserializer, ChannelID channelID, CompressionLevel compressionLevel)
-	{
-		super(inputGate, channelIndex, channelID, compressionLevel);
-		
-		if (deserializer == null) {
-			throw new NullPointerException("The deserializer must not be null.");
-		}
-		
 		this.deserializer = deserializer;
->>>>>>> 2eb4c9d4
 		this.decompressor = CompressionLoader.getDecompressorByCompressionLevel(compressionLevel, this);
 	}
 
