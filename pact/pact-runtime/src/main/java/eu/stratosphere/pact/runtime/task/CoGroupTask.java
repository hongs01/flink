/***********************************************************************************************************************
 *
 * Copyright (C) 2010 by the Stratosphere project (http://stratosphere.eu)
 *
 * Licensed under the Apache License, Version 2.0 (the "License"); you may not use this file except in compliance with
 * the License. You may obtain a copy of the License at
 *
 *     http://www.apache.org/licenses/LICENSE-2.0
 *
 * Unless required by applicable law or agreed to in writing, software distributed under the License is distributed on
 * an "AS IS" BASIS, WITHOUT WARRANTIES OR CONDITIONS OF ANY KIND, either express or implied. See the License for the
 * specific language governing permissions and limitations under the License.
 *
 **********************************************************************************************************************/

package eu.stratosphere.pact.runtime.task;

<<<<<<< HEAD
import java.io.IOException;
import java.util.ArrayList;
import java.util.List;

import org.apache.commons.logging.Log;
import org.apache.commons.logging.LogFactory;

import eu.stratosphere.nephele.execution.librarycache.LibraryCacheManager;
import eu.stratosphere.nephele.io.BipartiteDistributionPattern;
import eu.stratosphere.nephele.io.DistributionPattern;
import eu.stratosphere.nephele.io.PointwiseDistributionPattern;
import eu.stratosphere.nephele.io.Reader;
import eu.stratosphere.nephele.io.RecordDeserializer;
import eu.stratosphere.nephele.io.RecordReader;
import eu.stratosphere.nephele.io.RecordWriter;
import eu.stratosphere.nephele.io.UnionRecordReader;
=======
>>>>>>> 3775fdca
import eu.stratosphere.nephele.services.iomanager.IOManager;
import eu.stratosphere.nephele.services.memorymanager.MemoryManager;
import eu.stratosphere.pact.common.stubs.CoGroupStub;
import eu.stratosphere.pact.common.stubs.Collector;
import eu.stratosphere.pact.common.type.Key;
import eu.stratosphere.pact.runtime.sort.SortMergeCoGroupIterator;
import eu.stratosphere.pact.runtime.task.util.CoGroupTaskIterator;
import eu.stratosphere.pact.runtime.task.util.TaskConfig.LocalStrategy;

/**
 * CoGroup task which is executed by a Nephele task manager. The task has two
 * inputs and one or multiple outputs. It is provided with a CoGroupStub
 * implementation.
 * <p>
 * The CoGroupTask group all pairs that share the same key from both inputs. Each for each key, the sets of values that
 * were pair with that key of both inputs are handed to the <code>coGroup()</code> method of the CoGroupStub.
 * 
 * @see eu.stratosphere.pact.common.stub.CoGroupStub
 * @author Fabian Hueske
 * @author Matthias Ringwald
 */
public class CoGroupTask extends AbstractPactTask<CoGroupStub>
{
	// the minimal amount of memory for the task to operate
	private static final long MIN_REQUIRED_MEMORY = 3 * 1024 * 1024;
	
<<<<<<< HEAD
	// reader of first input
	private Reader<? extends Record> reader1;

	// reader of second input
	private Reader<? extends Record> reader2;

	// output collector
	private OutputCollector<? extends Key, ? extends Value> output;

	// coGroup stub implementation instance
	private CoGroupStub<? extends Key, ? extends Value, ? extends Value, ? extends Key, ? extends Value> coGroup;

	// task config including stub parameters
	private TaskConfig config;

	// the memory dedicated to the sorter
	private long availableMemory;
	
	// maximum number of file handles
	private int maxFileHandles;
	
	// the fill fraction of the buffers that triggers the spilling
	private float spillThreshold;
	
	// cancel flag
	private volatile boolean taskCanceled = false;
=======
	// the iterator that does the actual cogroup
	private CoGroupTaskIterator coGroupIterator;
>>>>>>> 3775fdca

	// ------------------------------------------------------------------------

	/* (non-Javadoc)
	 * @see eu.stratosphere.pact.runtime.task.AbstractPactTask#getNumberOfInputs()
	 */
	@Override
<<<<<<< HEAD
	public void registerInputOutput() {
		if (LOG.isDebugEnabled())
			LOG.debug(getLogString("Start registering input and output"));

		// initialize stub implementation
		initStub();

		// initialized input readers
		typedInitReaders(this.coGroup.getFirstInKeyType(), this.coGroup.getFirstInValueType(), this.coGroup.getSecondInValueType());

		// initialize output collector
		typedInitOutputCollector(this.coGroup.getOutKeyType(), this.coGroup.getOutValueType());

		if (LOG.isDebugEnabled())
			LOG.debug(getLogString("Finished registering input and output"));
=======
	public int getNumberOfInputs() {
		return 2;
>>>>>>> 3775fdca
	}
	
	/* (non-Javadoc)
	 * @see eu.stratosphere.pact.runtime.task.AbstractPactTask#getStubType()
	 */
	@Override
<<<<<<< HEAD
	public void invoke() throws Exception {
		typedInvoke(this.coGroup.getFirstInKeyType(), this.coGroup.getFirstInValueType(), this.coGroup.getSecondInValueType(), this.coGroup
			.getOutKeyType(), this.coGroup.getSecondInValueType());
=======
	public Class<CoGroupStub> getStubType() {
		return CoGroupStub.class;
>>>>>>> 3775fdca
	}
	
	
	/* (non-Javadoc)
	 * @see eu.stratosphere.pact.runtime.task.AbstractPactTask#prepare()
	 */
	@Override
	public void prepare() throws Exception
	{
<<<<<<< HEAD
		this.taskCanceled = true;
		if (LOG.isWarnEnabled())
			LOG.warn(getLogString("Cancelling PACT code"));
	}
	
	// ------------------------------------------------------------------------

	/**
	 * Initializes the stub implementation and configuration. Takes the stub class from the configuration,
	 * loads it and instantiates the stub.
	 * 
	 * @throws RuntimeException
	 *         Thrown, if the instance of stub implementation can not be obtained.
	 */
	private void initStub() throws RuntimeException {
		// obtain task configuration (including stub parameters)
		this.config = new TaskConfig(getRuntimeConfiguration());

		// set up memory and I/O parameters
		this.availableMemory = this.config.getMemorySize();
		this.maxFileHandles = this.config.getNumFilehandles();
		this.spillThreshold = this.config.getSortSpillingTreshold();
=======
		// set up memory and I/O parameters
		final long availableMemory = this.config.getMemorySize();
		final int maxFileHandles = this.config.getNumFilehandles();
		final float spillThreshold = this.config.getSortSpillingTreshold();
>>>>>>> 3775fdca
		
		// test minimum memory requirements
		final LocalStrategy ls = this.config.getLocalStrategy();
		long strategyMinMem = 0;
		
<<<<<<< HEAD
		switch (this.config.getLocalStrategy()) {
=======
		switch (ls) {
>>>>>>> 3775fdca
			case SORT_BOTH_MERGE:
				strategyMinMem = MIN_REQUIRED_MEMORY*2;
				break;
			case SORT_FIRST_MERGE: 
			case SORT_SECOND_MERGE: 
				strategyMinMem = MIN_REQUIRED_MEMORY;
				break;
			case MERGE: 
				strategyMinMem = 0;
				break;
		}
		
		if (availableMemory < strategyMinMem) {
			throw new RuntimeException(
					"The CoGroup task was initialized with too little memory for local strategy "+
<<<<<<< HEAD
					this.config.getLocalStrategy()+" : " + this.availableMemory + " bytes." +
				    "Required is at least " + strategyMinMem + " bytes.");
		}

		try {
			// obtain stub implementation class
			ClassLoader cl = LibraryCacheManager.getClassLoader(getEnvironment().getJobID());

			@SuppressWarnings("unchecked")
			Class<? extends CoGroupStub<? extends Key, ? extends Value, ? extends Value, ? extends Key, ? extends Value>> coGroupClass = (Class<? extends CoGroupStub<? extends Key, ? extends Value, ? extends Value, ? extends Key, ? extends Value>>) this.config
				.getStubClass(CoGroupStub.class, cl);

			// obtain stub implementation instance
			this.coGroup = coGroupClass.newInstance();

			// configure stub instance
			this.coGroup.configure(this.config.getStubParameters());
		} catch (IOException ioe) {
			throw new RuntimeException("Library cache manager could not be instantiated.", ioe);
		} catch (ClassNotFoundException cnfe) {
			throw new RuntimeException("Stub implementation class was not found.", cnfe);
		} catch (InstantiationException ie) {
			throw new RuntimeException("Stub implementation could not be instanciated.", ie);
		} catch (IllegalAccessException iae) {
			throw new RuntimeException("Stub implementations nullary constructor is not accessible.", iae);
=======
					config.getLocalStrategy()+" : " + availableMemory + " bytes." +
				    "Required is at least " + strategyMinMem + " bytes.");
		}
		
		// get the key positions and types
		final int[] keyPositions1 = this.config.getLocalStrategyKeyPositions(0);
		final int[] keyPositions2 = this.config.getLocalStrategyKeyPositions(1);
		final Class<? extends Key>[] keyClasses = this.config.getLocalStrategyKeyClasses(this.userCodeClassLoader);
		
		if (keyPositions1 == null || keyPositions2 == null || keyClasses == null) {
			throw new Exception("The key positions and types are not specified for the CoGroupTask.");
>>>>>>> 3775fdca
		}
		if (keyPositions1.length != keyPositions2.length || keyPositions2.length != keyClasses.length) {
			throw new Exception("The number of key positions and types does not match in the configuration");
		}
		
		// obtain task manager's memory manager
		final MemoryManager memoryManager = getEnvironment().getMemoryManager();
		// obtain task manager's I/O manager
		final IOManager ioManager = getEnvironment().getIOManager();

<<<<<<< HEAD
		Reader<KeyValuePair<K, V1>> reader1 = getReader1();
		Reader<KeyValuePair<K, V2>> reader2 = getReader2();

		// create and return MatchTaskIterator according to provided local strategy.
		switch (this.config.getLocalStrategy()) {
		case SORT_BOTH_MERGE:
			return new SortMergeCoGroupIterator<K, V1, V2>(memoryManager, ioManager, reader1, reader2, ikClass,
				iv1Class, iv2Class, this.availableMemory, this.maxFileHandles, this.spillThreshold,
				this.config.getLocalStrategy(), this);
		case SORT_FIRST_MERGE:
			return new SortMergeCoGroupIterator<K, V1, V2>(memoryManager, ioManager, reader1, reader2, ikClass,
					iv1Class, iv2Class, this.availableMemory, this.maxFileHandles, this.spillThreshold,
					this.config.getLocalStrategy(), this);
		case SORT_SECOND_MERGE:
			return new SortMergeCoGroupIterator<K, V1, V2>(memoryManager, ioManager, reader1, reader2, ikClass,
					iv1Class, iv2Class, this.availableMemory, this.maxFileHandles, this.spillThreshold,
					this.config.getLocalStrategy(), this);
		case MERGE:
			return new SortMergeCoGroupIterator<K, V1, V2>(memoryManager, ioManager, reader1, reader2, ikClass,
					iv1Class, iv2Class, this.availableMemory, this.maxFileHandles, this.spillThreshold,
					this.config.getLocalStrategy(), this);
		default:
			throw new RuntimeException("Supported local strategy for CoGroupTask: "+this.config.getLocalStrategy());
		}
	}

	/**
	 * Initializes the record readers. Instantiates the readers and associates the distribution patterns with
	 * the readers.
	 * <p>
	 * This method is typed with the classes of the input key and value types.
	 * 
	 * @param <K>
	 *        The type of the input key.
	 * @param <V1>
	 *        The type of the first input's value.
	 * @param <V2>
	 *        The type of the second input's value.
	 * @param ikClass
	 *        The class of the input key.
	 * @param iv1Class
	 *        The class of the first input's value.
	 * @param iv2Class
	 *        The class of the second input's value.
	 */
	private <K extends Key, V1 extends Value, V2 extends Value> void typedInitReaders(Class<K> ikClass,
			Class<V1> iv1Class, Class<V2> iv2Class) {
		// create RecordDeserializers
		RecordDeserializer<KeyValuePair<K, V1>> deserializer1 = new KeyValuePairDeserializer<K, V1>(ikClass, iv1Class);
		RecordDeserializer<KeyValuePair<K, V2>> deserializer2 = new KeyValuePairDeserializer<K, V2>(ikClass, iv2Class);

		// determine distribution pattern for first reader from input ship strategy
		DistributionPattern dp1 = null;
		switch (this.config.getInputShipStrategy(0)) {
		case FORWARD:
			// forward requires Pointwise DP
			dp1 = new PointwiseDistributionPattern();
			break;
		case PARTITION_HASH:
			// partition requires Bipartite DP
			dp1 = new BipartiteDistributionPattern();
=======
		// create CoGropuTaskIterator according to provided local strategy.
		switch (ls)
		{
		case SORT_BOTH_MERGE:
		case SORT_FIRST_MERGE:
		case SORT_SECOND_MERGE:
		case MERGE:
			this.coGroupIterator = new SortMergeCoGroupIterator(memoryManager, ioManager, 
					this.inputs[0], this.inputs[1], keyPositions1, keyPositions2, keyClasses, 
					availableMemory, maxFileHandles, spillThreshold, ls, this);
>>>>>>> 3775fdca
			break;
			default:
				throw new Exception("Unsupported local strategy for CoGropuTask: " + ls.name());
		}
<<<<<<< HEAD

		// determine distribution pattern for second reader from input ship strategy
		DistributionPattern dp2 = null;
		switch (this.config.getInputShipStrategy(1)) {
		case FORWARD:
			// forward requires Pointwise DP
			dp2 = new PointwiseDistributionPattern();
			break;
		case PARTITION_HASH:
			// partition requires Bipartite DP
			dp2 = new BipartiteDistributionPattern();
			break;
		default:
			throw new RuntimeException("No input ship strategy provided for second input of CoGroupTask.");
		}

		// create reader for first input
		final int groupSizeOne = this.config.getGroupSize(1);
		if(groupSizeOne == 1) {
			this.reader1 = new RecordReader<KeyValuePair<K, V1>>(this, deserializer1, dp1);
		} else {
			@SuppressWarnings("unchecked")
			RecordReader<KeyValuePair<K, V1>>[] readers = new RecordReader[groupSizeOne];
			for(int i = 0; i < groupSizeOne; ++i) {
				readers[i] = new RecordReader<KeyValuePair<K, V1>>(this, deserializer1, dp1);
			}
			this.reader1 = new UnionRecordReader<KeyValuePair<K, V1>>(readers);
		}

		// create reader for second input
		final int groupSizeTwo = this.config.getGroupSize(2);
		if(groupSizeTwo == 1) {
			this.reader2 = new RecordReader<KeyValuePair<K, V2>>(this, deserializer2, dp2);
		} else {
			@SuppressWarnings("unchecked")
			RecordReader<KeyValuePair<K, V2>>[] readers = new RecordReader[groupSizeTwo];
			for(int i = 0; i < groupSizeTwo; ++i) {
				readers[i] = new RecordReader<KeyValuePair<K, V2>>(this, deserializer2, dp2);
			}
			this.reader2 = new UnionRecordReader<KeyValuePair<K, V2>>(readers);
		}
	}

	/**
	 * Initializes the output collector, which accepts the produced keys and values and serializes them as
	 * pairs of key and value.
	 * <p>
	 * This method is typed to the stub's output key and value types.
	 * 
	 * @param <OK>
	 *        The type of the output key.
	 * @param <OV>
	 *        The type of the output value.
	 * @param okClass
	 *        The class of the output key.
	 * @param ovClass
	 *        The class of the output value.
	 */
	private <OK extends Key, OV extends Value> void typedInitOutputCollector(Class<OK> okClass, Class<OV> ovClass) {
		
		// create collection for writers
		List<RecordWriter<KeyValuePair<OK, OV>>> writers = new ArrayList<RecordWriter<KeyValuePair<OK, OV>>>();

		// create a writer for each output
		for (int i = 0; i < this.config.getNumOutputs(); i++) {
			// obtain OutputEmitter from output ship strategy
			OutputEmitter<OK, OV> oe = new OutputEmitter<OK, OV>(this.config.getOutputShipStrategy(i));
			// create writer

			@SuppressWarnings("unchecked")
			Class<KeyValuePair<OK, OV>> pairClass = (Class<KeyValuePair<OK, OV>>) (Class<?>) KeyValuePair.class;

			RecordWriter<KeyValuePair<OK, OV>> writer = new RecordWriter<KeyValuePair<OK, OV>>(this, pairClass, oe);

			// add writer to collection
			writers.add(writer);
			
		}
		// create collector and register all writers
		// all writers forward copies, except the first one
		// TODO smarter decision is possible here, e.g. decide which channel may not need to copy, ...
		this.output = new OutputCollector<OK, OV>(writers, (int)(Math.pow(2, writers.size())-1));
=======
		
		
		// open CoGroupTaskIterator - this triggers the sorting and blocks until the iterator is ready
		this.coGroupIterator.open();
		
		if (LOG.isDebugEnabled())
			LOG.debug(getLogString("CoGroup task iterator ready."));
>>>>>>> 3775fdca
	}
	
	
	/* (non-Javadoc)
	 * @see eu.stratosphere.pact.runtime.task.AbstractPactTask#run()
	 */
	@Override
	public void run() throws Exception
	{
<<<<<<< HEAD
		if (LOG.isInfoEnabled())
			LOG.info(getLogString("Start PACT code"));

		final CoGroupStub<IK, IV1, IV2, OK, OV> coGroup = getCoGroupStub();
		final OutputCollector<OK, OV> collector = getOutputCollector();

		CoGroupTaskIterator<IK, IV1, IV2> coGroupIterator = null; 

		try {
			coGroupIterator = getIterator(ikClass, iv1Class, iv2Class);
			
			// open CoGroupTaskIterator
			coGroupIterator.open();
			
			if (LOG.isDebugEnabled()) {
				LOG.debug(getLogString("Iterator obtained"));
				LOG.debug(getLogString("Start processing"));
			}

			// open stub implementation
			coGroup.open();
			
			// for each distinct key in both inputs (not necessarily shared by both inputs)
			while (coGroupIterator.next() && !this.taskCanceled) {
				// call coGroup() method of stub implementation
				coGroup.coGroup(coGroupIterator.getKey(), coGroupIterator.getValues1(), coGroupIterator.getValues2(),
=======
		final CoGroupStub coGroupStub = this.stub;
		final Collector collector = this.output;
		final CoGroupTaskIterator coGroupIterator = this.coGroupIterator;
		
		while (this.running && coGroupIterator.next()) {
			coGroupStub.coGroup(coGroupIterator.getValues1(), coGroupIterator.getValues2(), 
>>>>>>> 3775fdca
					collector);
		}
<<<<<<< HEAD
		else {
			if (LOG.isWarnEnabled())
				LOG.warn(getLogString("PACT code cancelled"));
		}
	}

	// ------------------------------------------------------------------------
	//                        Typed access methods
	// ------------------------------------------------------------------------

	@SuppressWarnings("unchecked")
	private final <IK extends Key, IV1 extends Value, IV2 extends Value, OK extends Key, OV extends Value> CoGroupStub<IK, IV1, IV2, OK, OV> getCoGroupStub() {
		return (CoGroupStub<IK, IV1, IV2, OK, OV>) this.coGroup;
	}

	@SuppressWarnings("unchecked")
	private final <K extends Key, V extends Value> Reader<KeyValuePair<K, V>> getReader1() {
		return (Reader<KeyValuePair<K, V>>) this.reader1;
	}

	@SuppressWarnings("unchecked")
	private final <K extends Key, V extends Value> Reader<KeyValuePair<K, V>> getReader2() {
		return (Reader<KeyValuePair<K, V>>) this.reader2;
	}

	@SuppressWarnings("unchecked")
	private final <K extends Key, V extends Value> OutputCollector<K, V> getOutputCollector() {
		return (OutputCollector<K, V>) this.output;
	}
	
	// ------------------------------------------------------------------------
	//                               Utilities
	// ------------------------------------------------------------------------
	
	/**
	 * Utility function that composes a string for logging purposes. The string includes the given message and
	 * the index of the task in its task group together with the number of tasks in the task group.
	 *  
	 * @param message The main message for the log.
	 * @return The string ready for logging.
=======
	}

	/* (non-Javadoc)
	 * @see eu.stratosphere.pact.runtime.task.AbstractPactTask#cleanup()
>>>>>>> 3775fdca
	 */
	@Override
	public void cleanup() throws Exception
	{
		if (this.coGroupIterator != null) {
			this.coGroupIterator.close();
			this.coGroupIterator = null;
		}
	}
}<|MERGE_RESOLUTION|>--- conflicted
+++ resolved
@@ -15,7 +15,6 @@
 
 package eu.stratosphere.pact.runtime.task;
 
-<<<<<<< HEAD
 import java.io.IOException;
 import java.util.ArrayList;
 import java.util.List;
@@ -32,8 +31,6 @@
 import eu.stratosphere.nephele.io.RecordReader;
 import eu.stratosphere.nephele.io.RecordWriter;
 import eu.stratosphere.nephele.io.UnionRecordReader;
-=======
->>>>>>> 3775fdca
 import eu.stratosphere.nephele.services.iomanager.IOManager;
 import eu.stratosphere.nephele.services.memorymanager.MemoryManager;
 import eu.stratosphere.pact.common.stubs.CoGroupStub;
@@ -60,37 +57,8 @@
 	// the minimal amount of memory for the task to operate
 	private static final long MIN_REQUIRED_MEMORY = 3 * 1024 * 1024;
 	
-<<<<<<< HEAD
-	// reader of first input
-	private Reader<? extends Record> reader1;
-
-	// reader of second input
-	private Reader<? extends Record> reader2;
-
-	// output collector
-	private OutputCollector<? extends Key, ? extends Value> output;
-
-	// coGroup stub implementation instance
-	private CoGroupStub<? extends Key, ? extends Value, ? extends Value, ? extends Key, ? extends Value> coGroup;
-
-	// task config including stub parameters
-	private TaskConfig config;
-
-	// the memory dedicated to the sorter
-	private long availableMemory;
-	
-	// maximum number of file handles
-	private int maxFileHandles;
-	
-	// the fill fraction of the buffers that triggers the spilling
-	private float spillThreshold;
-	
-	// cancel flag
-	private volatile boolean taskCanceled = false;
-=======
 	// the iterator that does the actual cogroup
 	private CoGroupTaskIterator coGroupIterator;
->>>>>>> 3775fdca
 
 	// ------------------------------------------------------------------------
 
@@ -98,40 +66,16 @@
 	 * @see eu.stratosphere.pact.runtime.task.AbstractPactTask#getNumberOfInputs()
 	 */
 	@Override
-<<<<<<< HEAD
-	public void registerInputOutput() {
-		if (LOG.isDebugEnabled())
-			LOG.debug(getLogString("Start registering input and output"));
-
-		// initialize stub implementation
-		initStub();
-
-		// initialized input readers
-		typedInitReaders(this.coGroup.getFirstInKeyType(), this.coGroup.getFirstInValueType(), this.coGroup.getSecondInValueType());
-
-		// initialize output collector
-		typedInitOutputCollector(this.coGroup.getOutKeyType(), this.coGroup.getOutValueType());
-
-		if (LOG.isDebugEnabled())
-			LOG.debug(getLogString("Finished registering input and output"));
-=======
 	public int getNumberOfInputs() {
 		return 2;
->>>>>>> 3775fdca
 	}
 	
 	/* (non-Javadoc)
 	 * @see eu.stratosphere.pact.runtime.task.AbstractPactTask#getStubType()
 	 */
 	@Override
-<<<<<<< HEAD
-	public void invoke() throws Exception {
-		typedInvoke(this.coGroup.getFirstInKeyType(), this.coGroup.getFirstInValueType(), this.coGroup.getSecondInValueType(), this.coGroup
-			.getOutKeyType(), this.coGroup.getSecondInValueType());
-=======
 	public Class<CoGroupStub> getStubType() {
 		return CoGroupStub.class;
->>>>>>> 3775fdca
 	}
 	
 	
@@ -141,45 +85,16 @@
 	@Override
 	public void prepare() throws Exception
 	{
-<<<<<<< HEAD
-		this.taskCanceled = true;
-		if (LOG.isWarnEnabled())
-			LOG.warn(getLogString("Cancelling PACT code"));
-	}
-	
-	// ------------------------------------------------------------------------
-
-	/**
-	 * Initializes the stub implementation and configuration. Takes the stub class from the configuration,
-	 * loads it and instantiates the stub.
-	 * 
-	 * @throws RuntimeException
-	 *         Thrown, if the instance of stub implementation can not be obtained.
-	 */
-	private void initStub() throws RuntimeException {
-		// obtain task configuration (including stub parameters)
-		this.config = new TaskConfig(getRuntimeConfiguration());
-
-		// set up memory and I/O parameters
-		this.availableMemory = this.config.getMemorySize();
-		this.maxFileHandles = this.config.getNumFilehandles();
-		this.spillThreshold = this.config.getSortSpillingTreshold();
-=======
 		// set up memory and I/O parameters
 		final long availableMemory = this.config.getMemorySize();
 		final int maxFileHandles = this.config.getNumFilehandles();
 		final float spillThreshold = this.config.getSortSpillingTreshold();
->>>>>>> 3775fdca
 		
 		// test minimum memory requirements
 		final LocalStrategy ls = this.config.getLocalStrategy();
 		long strategyMinMem = 0;
 		
-<<<<<<< HEAD
-		switch (this.config.getLocalStrategy()) {
-=======
 		switch (ls) {
->>>>>>> 3775fdca
 			case SORT_BOTH_MERGE:
 				strategyMinMem = MIN_REQUIRED_MEMORY*2;
 				break;
@@ -195,33 +110,6 @@
 		if (availableMemory < strategyMinMem) {
 			throw new RuntimeException(
 					"The CoGroup task was initialized with too little memory for local strategy "+
-<<<<<<< HEAD
-					this.config.getLocalStrategy()+" : " + this.availableMemory + " bytes." +
-				    "Required is at least " + strategyMinMem + " bytes.");
-		}
-
-		try {
-			// obtain stub implementation class
-			ClassLoader cl = LibraryCacheManager.getClassLoader(getEnvironment().getJobID());
-
-			@SuppressWarnings("unchecked")
-			Class<? extends CoGroupStub<? extends Key, ? extends Value, ? extends Value, ? extends Key, ? extends Value>> coGroupClass = (Class<? extends CoGroupStub<? extends Key, ? extends Value, ? extends Value, ? extends Key, ? extends Value>>) this.config
-				.getStubClass(CoGroupStub.class, cl);
-
-			// obtain stub implementation instance
-			this.coGroup = coGroupClass.newInstance();
-
-			// configure stub instance
-			this.coGroup.configure(this.config.getStubParameters());
-		} catch (IOException ioe) {
-			throw new RuntimeException("Library cache manager could not be instantiated.", ioe);
-		} catch (ClassNotFoundException cnfe) {
-			throw new RuntimeException("Stub implementation class was not found.", cnfe);
-		} catch (InstantiationException ie) {
-			throw new RuntimeException("Stub implementation could not be instanciated.", ie);
-		} catch (IllegalAccessException iae) {
-			throw new RuntimeException("Stub implementations nullary constructor is not accessible.", iae);
-=======
 					config.getLocalStrategy()+" : " + availableMemory + " bytes." +
 				    "Required is at least " + strategyMinMem + " bytes.");
 		}
@@ -233,7 +121,6 @@
 		
 		if (keyPositions1 == null || keyPositions2 == null || keyClasses == null) {
 			throw new Exception("The key positions and types are not specified for the CoGroupTask.");
->>>>>>> 3775fdca
 		}
 		if (keyPositions1.length != keyPositions2.length || keyPositions2.length != keyClasses.length) {
 			throw new Exception("The number of key positions and types does not match in the configuration");
@@ -244,69 +131,6 @@
 		// obtain task manager's I/O manager
 		final IOManager ioManager = getEnvironment().getIOManager();
 
-<<<<<<< HEAD
-		Reader<KeyValuePair<K, V1>> reader1 = getReader1();
-		Reader<KeyValuePair<K, V2>> reader2 = getReader2();
-
-		// create and return MatchTaskIterator according to provided local strategy.
-		switch (this.config.getLocalStrategy()) {
-		case SORT_BOTH_MERGE:
-			return new SortMergeCoGroupIterator<K, V1, V2>(memoryManager, ioManager, reader1, reader2, ikClass,
-				iv1Class, iv2Class, this.availableMemory, this.maxFileHandles, this.spillThreshold,
-				this.config.getLocalStrategy(), this);
-		case SORT_FIRST_MERGE:
-			return new SortMergeCoGroupIterator<K, V1, V2>(memoryManager, ioManager, reader1, reader2, ikClass,
-					iv1Class, iv2Class, this.availableMemory, this.maxFileHandles, this.spillThreshold,
-					this.config.getLocalStrategy(), this);
-		case SORT_SECOND_MERGE:
-			return new SortMergeCoGroupIterator<K, V1, V2>(memoryManager, ioManager, reader1, reader2, ikClass,
-					iv1Class, iv2Class, this.availableMemory, this.maxFileHandles, this.spillThreshold,
-					this.config.getLocalStrategy(), this);
-		case MERGE:
-			return new SortMergeCoGroupIterator<K, V1, V2>(memoryManager, ioManager, reader1, reader2, ikClass,
-					iv1Class, iv2Class, this.availableMemory, this.maxFileHandles, this.spillThreshold,
-					this.config.getLocalStrategy(), this);
-		default:
-			throw new RuntimeException("Supported local strategy for CoGroupTask: "+this.config.getLocalStrategy());
-		}
-	}
-
-	/**
-	 * Initializes the record readers. Instantiates the readers and associates the distribution patterns with
-	 * the readers.
-	 * <p>
-	 * This method is typed with the classes of the input key and value types.
-	 * 
-	 * @param <K>
-	 *        The type of the input key.
-	 * @param <V1>
-	 *        The type of the first input's value.
-	 * @param <V2>
-	 *        The type of the second input's value.
-	 * @param ikClass
-	 *        The class of the input key.
-	 * @param iv1Class
-	 *        The class of the first input's value.
-	 * @param iv2Class
-	 *        The class of the second input's value.
-	 */
-	private <K extends Key, V1 extends Value, V2 extends Value> void typedInitReaders(Class<K> ikClass,
-			Class<V1> iv1Class, Class<V2> iv2Class) {
-		// create RecordDeserializers
-		RecordDeserializer<KeyValuePair<K, V1>> deserializer1 = new KeyValuePairDeserializer<K, V1>(ikClass, iv1Class);
-		RecordDeserializer<KeyValuePair<K, V2>> deserializer2 = new KeyValuePairDeserializer<K, V2>(ikClass, iv2Class);
-
-		// determine distribution pattern for first reader from input ship strategy
-		DistributionPattern dp1 = null;
-		switch (this.config.getInputShipStrategy(0)) {
-		case FORWARD:
-			// forward requires Pointwise DP
-			dp1 = new PointwiseDistributionPattern();
-			break;
-		case PARTITION_HASH:
-			// partition requires Bipartite DP
-			dp1 = new BipartiteDistributionPattern();
-=======
 		// create CoGropuTaskIterator according to provided local strategy.
 		switch (ls)
 		{
@@ -317,95 +141,10 @@
 			this.coGroupIterator = new SortMergeCoGroupIterator(memoryManager, ioManager, 
 					this.inputs[0], this.inputs[1], keyPositions1, keyPositions2, keyClasses, 
 					availableMemory, maxFileHandles, spillThreshold, ls, this);
->>>>>>> 3775fdca
 			break;
 			default:
 				throw new Exception("Unsupported local strategy for CoGropuTask: " + ls.name());
 		}
-<<<<<<< HEAD
-
-		// determine distribution pattern for second reader from input ship strategy
-		DistributionPattern dp2 = null;
-		switch (this.config.getInputShipStrategy(1)) {
-		case FORWARD:
-			// forward requires Pointwise DP
-			dp2 = new PointwiseDistributionPattern();
-			break;
-		case PARTITION_HASH:
-			// partition requires Bipartite DP
-			dp2 = new BipartiteDistributionPattern();
-			break;
-		default:
-			throw new RuntimeException("No input ship strategy provided for second input of CoGroupTask.");
-		}
-
-		// create reader for first input
-		final int groupSizeOne = this.config.getGroupSize(1);
-		if(groupSizeOne == 1) {
-			this.reader1 = new RecordReader<KeyValuePair<K, V1>>(this, deserializer1, dp1);
-		} else {
-			@SuppressWarnings("unchecked")
-			RecordReader<KeyValuePair<K, V1>>[] readers = new RecordReader[groupSizeOne];
-			for(int i = 0; i < groupSizeOne; ++i) {
-				readers[i] = new RecordReader<KeyValuePair<K, V1>>(this, deserializer1, dp1);
-			}
-			this.reader1 = new UnionRecordReader<KeyValuePair<K, V1>>(readers);
-		}
-
-		// create reader for second input
-		final int groupSizeTwo = this.config.getGroupSize(2);
-		if(groupSizeTwo == 1) {
-			this.reader2 = new RecordReader<KeyValuePair<K, V2>>(this, deserializer2, dp2);
-		} else {
-			@SuppressWarnings("unchecked")
-			RecordReader<KeyValuePair<K, V2>>[] readers = new RecordReader[groupSizeTwo];
-			for(int i = 0; i < groupSizeTwo; ++i) {
-				readers[i] = new RecordReader<KeyValuePair<K, V2>>(this, deserializer2, dp2);
-			}
-			this.reader2 = new UnionRecordReader<KeyValuePair<K, V2>>(readers);
-		}
-	}
-
-	/**
-	 * Initializes the output collector, which accepts the produced keys and values and serializes them as
-	 * pairs of key and value.
-	 * <p>
-	 * This method is typed to the stub's output key and value types.
-	 * 
-	 * @param <OK>
-	 *        The type of the output key.
-	 * @param <OV>
-	 *        The type of the output value.
-	 * @param okClass
-	 *        The class of the output key.
-	 * @param ovClass
-	 *        The class of the output value.
-	 */
-	private <OK extends Key, OV extends Value> void typedInitOutputCollector(Class<OK> okClass, Class<OV> ovClass) {
-		
-		// create collection for writers
-		List<RecordWriter<KeyValuePair<OK, OV>>> writers = new ArrayList<RecordWriter<KeyValuePair<OK, OV>>>();
-
-		// create a writer for each output
-		for (int i = 0; i < this.config.getNumOutputs(); i++) {
-			// obtain OutputEmitter from output ship strategy
-			OutputEmitter<OK, OV> oe = new OutputEmitter<OK, OV>(this.config.getOutputShipStrategy(i));
-			// create writer
-
-			@SuppressWarnings("unchecked")
-			Class<KeyValuePair<OK, OV>> pairClass = (Class<KeyValuePair<OK, OV>>) (Class<?>) KeyValuePair.class;
-
-			RecordWriter<KeyValuePair<OK, OV>> writer = new RecordWriter<KeyValuePair<OK, OV>>(this, pairClass, oe);
-
-			// add writer to collection
-			writers.add(writer);
-			
-		}
-		// create collector and register all writers
-		// all writers forward copies, except the first one
-		// TODO smarter decision is possible here, e.g. decide which channel may not need to copy, ...
-		this.output = new OutputCollector<OK, OV>(writers, (int)(Math.pow(2, writers.size())-1));
-=======
 		
 		
 		// open CoGroupTaskIterator - this triggers the sorting and blocks until the iterator is ready
@@ -413,7 +152,6 @@
 		
 		if (LOG.isDebugEnabled())
 			LOG.debug(getLogString("CoGroup task iterator ready."));
->>>>>>> 3775fdca
 	}
 	
 	
@@ -423,90 +161,18 @@
 	@Override
 	public void run() throws Exception
 	{
-<<<<<<< HEAD
-		if (LOG.isInfoEnabled())
-			LOG.info(getLogString("Start PACT code"));
-
-		final CoGroupStub<IK, IV1, IV2, OK, OV> coGroup = getCoGroupStub();
-		final OutputCollector<OK, OV> collector = getOutputCollector();
-
-		CoGroupTaskIterator<IK, IV1, IV2> coGroupIterator = null; 
-
-		try {
-			coGroupIterator = getIterator(ikClass, iv1Class, iv2Class);
-			
-			// open CoGroupTaskIterator
-			coGroupIterator.open();
-			
-			if (LOG.isDebugEnabled()) {
-				LOG.debug(getLogString("Iterator obtained"));
-				LOG.debug(getLogString("Start processing"));
-			}
-
-			// open stub implementation
-			coGroup.open();
-			
-			// for each distinct key in both inputs (not necessarily shared by both inputs)
-			while (coGroupIterator.next() && !this.taskCanceled) {
-				// call coGroup() method of stub implementation
-				coGroup.coGroup(coGroupIterator.getKey(), coGroupIterator.getValues1(), coGroupIterator.getValues2(),
-=======
 		final CoGroupStub coGroupStub = this.stub;
 		final Collector collector = this.output;
 		final CoGroupTaskIterator coGroupIterator = this.coGroupIterator;
 		
 		while (this.running && coGroupIterator.next()) {
 			coGroupStub.coGroup(coGroupIterator.getValues1(), coGroupIterator.getValues2(), 
->>>>>>> 3775fdca
 					collector);
 		}
-<<<<<<< HEAD
-		else {
-			if (LOG.isWarnEnabled())
-				LOG.warn(getLogString("PACT code cancelled"));
-		}
-	}
-
-	// ------------------------------------------------------------------------
-	//                        Typed access methods
-	// ------------------------------------------------------------------------
-
-	@SuppressWarnings("unchecked")
-	private final <IK extends Key, IV1 extends Value, IV2 extends Value, OK extends Key, OV extends Value> CoGroupStub<IK, IV1, IV2, OK, OV> getCoGroupStub() {
-		return (CoGroupStub<IK, IV1, IV2, OK, OV>) this.coGroup;
-	}
-
-	@SuppressWarnings("unchecked")
-	private final <K extends Key, V extends Value> Reader<KeyValuePair<K, V>> getReader1() {
-		return (Reader<KeyValuePair<K, V>>) this.reader1;
-	}
-
-	@SuppressWarnings("unchecked")
-	private final <K extends Key, V extends Value> Reader<KeyValuePair<K, V>> getReader2() {
-		return (Reader<KeyValuePair<K, V>>) this.reader2;
-	}
-
-	@SuppressWarnings("unchecked")
-	private final <K extends Key, V extends Value> OutputCollector<K, V> getOutputCollector() {
-		return (OutputCollector<K, V>) this.output;
-	}
-	
-	// ------------------------------------------------------------------------
-	//                               Utilities
-	// ------------------------------------------------------------------------
-	
-	/**
-	 * Utility function that composes a string for logging purposes. The string includes the given message and
-	 * the index of the task in its task group together with the number of tasks in the task group.
-	 *  
-	 * @param message The main message for the log.
-	 * @return The string ready for logging.
-=======
 	}
 
 	/* (non-Javadoc)
 	 * @see eu.stratosphere.pact.runtime.task.AbstractPactTask#cleanup()
->>>>>>> 3775fdca
 	 */
 	@Override
 	public void cleanup() throws Exception
